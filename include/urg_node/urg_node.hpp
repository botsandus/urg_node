/*
 * Copyright (c) 2013, Willow Garage, Inc.
 * Copyright (c) 2017, Clearpath Robotics, Inc.
 * All rights reserved.
 *
 * Redistribution and use in source and binary forms, with or without
 * modification, are permitted provided that the following conditions are met:
 *
 *     * Redistributions of source code must retain the above copyright
 *       notice, this list of conditions and the following disclaimer.
 *     * Redistributions in binary form must reproduce the above copyright
 *       notice, this list of conditions and the following disclaimer in the
 *       documentation and/or other materials provided with the distribution.
 *     * Neither the name of the Willow Garage, Inc. nor the names of its
 *       contributors may be used to endorse or promote products derived from
 *       this software without specific prior written permission.
 *
 * THIS SOFTWARE IS PROVIDED BY THE COPYRIGHT HOLDERS AND CONTRIBUTORS "AS IS"
 * AND ANY EXPRESS OR IMPLIED WARRANTIES, INCLUDING, BUT NOT LIMITED TO, THE
 * IMPLIED WARRANTIES OF MERCHANTABILITY AND FITNESS FOR A PARTICULAR PURPOSE
 * ARE DISCLAIMED. IN NO EVENT SHALL THE COPYRIGHT OWNER OR CONTRIBUTORS BE
 * LIABLE FOR ANY DIRECT, INDIRECT, INCIDENTAL, SPECIAL, EXEMPLARY, OR
 * CONSEQUENTIAL DAMAGES (INCLUDING, BUT NOT LIMITED TO, PROCUREMENT OF
 * SUBSTITUTE GOODS OR SERVICES; LOSS OF USE, DATA, OR PROFITS; OR BUSINESS
 * INTERRUPTION) HOWEVER CAUSED AND ON ANY THEORY OF LIABILITY, WHETHER IN
 * CONTRACT, STRICT LIABILITY, OR TORT (INCLUDING NEGLIGENCE OR OTHERWISE)
 * ARISING IN ANY WAY OUT OF THE USE OF THIS SOFTWARE, EVEN IF ADVISED OF THE
 * POSSIBILITY OF SUCH DAMAGE.
 */

/*
 * Author: Mike O'Driscoll
 */

#ifndef URG_NODE__URG_NODE_HPP_
#define URG_NODE__URG_NODE_HPP_

#include <atomic>
#include <chrono>
#include <iostream>
#include <memory>
#include <string>
#include <vector>

#include "diagnostic_msgs/msg/diagnostic_status.hpp"
#include "diagnostic_updater/diagnostic_updater.hpp"
#include "diagnostic_updater/publisher.hpp"
#include "laser_proc/laser_publisher.hpp"
#include "rcl_interfaces/msg/parameter.hpp"
#include "rcl_interfaces/msg/set_parameters_result.hpp"
#include "rclcpp/rclcpp.hpp"
#include "std_srvs/srv/trigger.hpp"
#include "urg_node/urg_c_wrapper.hpp"
#include "urg_node_msgs/msg/status.hpp"

namespace urg_node
{
class UrgNode : public rclcpp::Node
{
public:
  explicit UrgNode(const rclcpp::NodeOptions & node_options = rclcpp::NodeOptions());

  virtual ~UrgNode();

  /**
   * @brief Start's the nodes threads to run the lidar.
   */
  void run();

  /**
   * @brief Trigger an update of the lidar's status
   * publish the latest known information about the lidar on latched topic.
   * @return True on update successful, false otherwise.
   */
  bool updateStatus();

  void initSetup();

private:
  bool connect();

  rcl_interfaces::msg::SetParametersResult param_change_callback(
    const std::vector<rclcpp::Parameter> parameters);

  void calibrate_time_offset();

  void updateDiagnostics();

  void populateDiagnosticsStatus(diagnostic_updater::DiagnosticStatusWrapper & stat);

  void scanThread();

  void statusCallback(
    const std::shared_ptr<rmw_request_id_t> requestHeader,
    const std_srvs::srv::Trigger::Request::SharedPtr req,
    const std_srvs::srv::Trigger::Response::SharedPtr res);

  std::thread run_thread_;
  std::thread diagnostics_thread_;
  std::thread scan_thread_;

  std::unique_ptr<urg_node::URGCWrapper> urg_;

  diagnostic_updater::Updater diagnostic_updater_;
  std::unique_ptr<diagnostic_updater::HeaderlessTopicDiagnostic> laser_freq_;
  std::unique_ptr<diagnostic_updater::HeaderlessTopicDiagnostic> echoes_freq_;

  std::mutex lidar_mutex_;

  /*
   * Non-const device properties.
   * If you poll the driver for these
   * while scanning is running, then the scan will probably fail.
  */
  std::string device_status_;
  std::string vendor_name_;
  std::string product_name_;
  std::string firmware_version_;
  std::string firmware_date_;
  std::string protocol_version_;
  std::string device_id_;
  uint16_t error_code_;
  int error_count_;
  int error_limit_;
  bool lockout_status_;
  rclcpp::Duration system_latency_;
  rclcpp::Duration user_latency_;
  std::atomic_bool is_started_;
  double freq_min_;
  bool close_diagnostics_;
  bool close_scan_;

  std::string ip_address_;
  int ip_port_;
  std::string serial_port_;
  int serial_baud_;

  bool calibrate_time_;
  bool synchronize_time_;
  bool publish_intensity_;
  bool publish_multiecho_;
  double diagnostics_tolerance_;
  double diagnostics_window_time_;
  bool detailed_status_;
  double angle_min_;
  double angle_max_;
  /**
   * Divide the number of rays per scan by cluster_ (if cluster_ == 10, you get 1/10 ray per scan)
   * */
  int cluster_;  // default : 1, range : 1 to 100
  /** Reduce the rate of scans */
  int skip_;  // default : 0, range : 0 to 9

  /** The default user latency value. */
  double default_user_latency_;

  /** The laser tf frame id. */
  std::string laser_frame_id_;

  volatile bool service_yield_;

  /** how long between reading the sensor status */
  double status_update_delay_;
  /** how long to wait to reconnect **/
  double reconn_delay_;

  bool disable_linger_;

<<<<<<< HEAD
  bool ignore_checksum_;
=======
  double error_reset_period_;

  rclcpp::Time last_error_;
>>>>>>> e6d0b7c0

  rclcpp::Publisher<sensor_msgs::msg::LaserScan>::SharedPtr laser_pub_;
  std::unique_ptr<laser_proc::LaserPublisher> echoes_pub_;
  rclcpp::Publisher<urg_node_msgs::msg::Status>::SharedPtr status_pub_;

  rclcpp::Service<std_srvs::srv::Trigger>::SharedPtr status_service_;

  //  Need to hold reference to callback, or it gets deregistered
  rclcpp::node_interfaces::OnSetParametersCallbackHandle::SharedPtr parameters_callback_handle_;
};
}  // namespace urg_node

#endif  // URG_NODE__URG_NODE_HPP_<|MERGE_RESOLUTION|>--- conflicted
+++ resolved
@@ -166,13 +166,9 @@
 
   bool disable_linger_;
 
-<<<<<<< HEAD
   bool ignore_checksum_;
-=======
   double error_reset_period_;
-
   rclcpp::Time last_error_;
->>>>>>> e6d0b7c0
 
   rclcpp::Publisher<sensor_msgs::msg::LaserScan>::SharedPtr laser_pub_;
   std::unique_ptr<laser_proc::LaserPublisher> echoes_pub_;
