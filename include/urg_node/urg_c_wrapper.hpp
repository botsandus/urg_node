/*
 * Copyright (c) 2013, Willow Garage, Inc.
 * All rights reserved.
 *
 * Redistribution and use in source and binary forms, with or without
 * modification, are permitted provided that the following conditions are met:
 *
 *     * Redistributions of source code must retain the above copyright
 *       notice, this list of conditions and the following disclaimer.
 *     * Redistributions in binary form must reproduce the above copyright
 *       notice, this list of conditions and the following disclaimer in the
 *       documentation and/or other materials provided with the distribution.
 *     * Neither the name of the Willow Garage, Inc. nor the names of its
 *       contributors may be used to endorse or promote products derived from
 *       this software without specific prior written permission.
 *
 * THIS SOFTWARE IS PROVIDED BY THE COPYRIGHT HOLDERS AND CONTRIBUTORS "AS IS"
 * AND ANY EXPRESS OR IMPLIED WARRANTIES, INCLUDING, BUT NOT LIMITED TO, THE
 * IMPLIED WARRANTIES OF MERCHANTABILITY AND FITNESS FOR A PARTICULAR PURPOSE
 * ARE DISCLAIMED. IN NO EVENT SHALL THE COPYRIGHT OWNER OR CONTRIBUTORS BE
 * LIABLE FOR ANY DIRECT, INDIRECT, INCIDENTAL, SPECIAL, EXEMPLARY, OR
 * CONSEQUENTIAL DAMAGES (INCLUDING, BUT NOT LIMITED TO, PROCUREMENT OF
 * SUBSTITUTE GOODS OR SERVICES; LOSS OF USE, DATA, OR PROFITS; OR BUSINESS
 * INTERRUPTION) HOWEVER CAUSED AND ON ANY THEORY OF LIABILITY, WHETHER IN
 * CONTRACT, STRICT LIABILITY, OR TORT (INCLUDING NEGLIGENCE OR OTHERWISE)
 * ARISING IN ANY WAY OUT OF THE USE OF THIS SOFTWARE, EVEN IF ADVISED OF THE
 * POSSIBILITY OF SUCH DAMAGE.
 */

/*
 * Author: Chad Rockey
 */

#ifndef URG_NODE__URG_C_WRAPPER_HPP_
#define URG_NODE__URG_C_WRAPPER_HPP_

#include <netinet/in.h>
#include <netinet/tcp.h>
#include <chrono>
#include <limits>
#include <sstream>
#include <stdexcept>
#include <string>
#include <vector>


#include "rclcpp/rclcpp.hpp"
#include "sensor_msgs/msg/laser_scan.hpp"
#include "sensor_msgs/msg/multi_echo_laser_scan.hpp"
#include "urg_c/urg_sensor.h"
#include "urg_c/urg_utils.h"


namespace urg_node
{

class URGStatus
{
public:
  URGStatus()
  {
    status = 0;
    operating_mode = 0;
    area_number = 0;
    error_status = false;
    error_code = 0;
    lockout_status = false;
    contamination_warning = false;
  }

  uint16_t status;
  uint16_t operating_mode;
  uint16_t area_number;
  bool error_status;
  uint16_t error_code;
  bool lockout_status;
  bool contamination_warning;
};

class UrgDetectionReport
{
public:
  UrgDetectionReport()
  {
    status = 0;
    area = 0;
    distance = 0;
    angle = 0;
  }

  uint16_t status;
  uint16_t area;
  uint16_t distance;
  float angle;
};

struct EthernetConnection
{
  std::string ip_address;
  int ip_port;
};

struct SerialConnection
{
  std::string serial_port;
  int serial_baud;
};

static const size_t AR00_PACKET_SIZE = 4379;
static const size_t XR00_PACKET_SIZE = 106;
static const size_t DL00_PACKET_SIZE = 1936;

class URGCWrapper
{
public:
  URGCWrapper(
<<<<<<< HEAD
    const EthernetConnection & connection,
    bool & using_intensity, bool & using_multiecho,
    const rclcpp::Logger & logger = rclcpp::get_logger("urg_c_wrapper"),
    bool disable_linger = false);
=======
    const EthernetConnection & connection, bool & using_intensity, bool & using_multiecho,
    const rclcpp::Logger & logger = rclcpp::get_logger("urg_c_wrapper"));
>>>>>>> 19cea2a7

  URGCWrapper(
    const SerialConnection & connection, bool & using_intensity, bool & using_multiecho,
    const rclcpp::Logger & logger = rclcpp::get_logger("urg_c_wrapper"));

  ~URGCWrapper();

  void start();

  void stop();

  bool isStarted() const;

  double getRangeMin() const;

  double getRangeMax() const;

  double getAngleMin() const;

  double getAngleMax() const;

  double getAngleMinLimit() const;

  double getAngleMaxLimit() const;

  double getAngleIncrement() const;

  double getScanPeriod() const;

  double getTimeIncrement() const;

  std::string getIPAddress() const;

  int getIPPort() const;

  std::string getSerialPort() const;

  int getSerialBaud() const;

  std::string getVendorName();

  std::string getProductName();

  std::string getFirmwareVersion();

  std::string getFirmwareDate();

  std::string getProtocolVersion();

  std::string getDeviceID();

  rclcpp::Duration getComputedLatency() const;

  rclcpp::Duration getUserTimeOffset() const;

  std::string getSensorStatus();

  std::string getSensorState();

  void setFrameId(const std::string & frame_id);

  void setUserLatency(const double latency);

  bool setAngleLimitsAndCluster(double & angle_min, double & angle_max, int cluster);

  void setSkip(int skip);

  rclcpp::Duration computeLatency(size_t num_measurements);

  bool grabScan(sensor_msgs::msg::LaserScan & msg);

  bool grabScan(sensor_msgs::msg::MultiEchoLaserScan & msg);

  bool getXR00Status(URGStatus & status);

  bool getDL00Status(UrgDetectionReport & report);

private:
  void initialize(bool & using_intensity, bool & using_multiecho);

  bool isIntensitySupported();

  bool isMultiEchoSupported();

  rclcpp::Duration getAngularTimeOffset() const;

  rclcpp::Duration getNativeClockOffset(size_t num_measurements);

  rclcpp::Duration getTimeStampOffset(size_t num_measurements);

  /**
   * @brief Set the Hokuyo URG-04LX from SCIP 1.1 mode to SCIP 2.0 mode.
   * @returns True if successful and false if not.
   */
  bool setToSCIP2();

  /**
   * @brief calculate the crc of a given set of bytes.
   * @param bytes The bytes array to be processed.
   * @param size The size of the bytes array.
   * @return the calculated CRC of the bytes.
   */
  uint16_t checkCRC(const char * bytes, const uint32_t size);

  /**
   * @brief Send an arbitrary serial command to the lidar. These commands
   * can also be sent via the ethernet socket.
   * @param cmd The arbitrary command fully formatted to be sent as provided
   * @returns The textual response of the Lidar, empty if, but may return lidar's own error string.
   */
  std::string sendCommand(
    const std::string & cmd, bool stop_scan, const ssize_t & expected_packet_length);

  std::string ip_address_;
  int ip_port_;
  std::string serial_port_;
  int serial_baud_;

  std::string frame_id_;  ///< Output frame_id for each laserscan.

  urg_t urg_;
  bool started_;

  // TODO(karsten1987): Verify the real data type of this
  // cppcheck complains that `long` isn't type safe.
  // ignoring this check for now given that this requires changes in urg_c as well.
  std::vector<long> data_;                 // NOLINT
  std::vector<unsigned short> intensity_;  // NOLINT

  bool use_intensity_;
  bool use_multiecho_;
  urg_measurement_type_t measurement_type_;
  int first_step_;
  int last_step_;
  int cluster_;
  int skip_;

  rclcpp::Duration system_latency_;
  rclcpp::Duration user_latency_;

  double hardware_clock_;
  long last_hardware_time_stamp_;  // NOLINT
  double hardware_clock_adj_;
  const double adj_alpha_ = .01;
  uint64_t adj_count_;

  /// Logger object used for debug info
  rclcpp::Logger logger_;
  bool disable_linger_;
};
}  // namespace urg_node

#endif  // URG_NODE__URG_C_WRAPPER_HPP_<|MERGE_RESOLUTION|>--- conflicted
+++ resolved
@@ -114,15 +114,10 @@
 {
 public:
   URGCWrapper(
-<<<<<<< HEAD
     const EthernetConnection & connection,
     bool & using_intensity, bool & using_multiecho,
     const rclcpp::Logger & logger = rclcpp::get_logger("urg_c_wrapper"),
     bool disable_linger = false);
-=======
-    const EthernetConnection & connection, bool & using_intensity, bool & using_multiecho,
-    const rclcpp::Logger & logger = rclcpp::get_logger("urg_c_wrapper"));
->>>>>>> 19cea2a7
 
   URGCWrapper(
     const SerialConnection & connection, bool & using_intensity, bool & using_multiecho,
