/*
 * Copyright (c) 2013, Willow Garage, Inc.
 * All rights reserved.
 *
 * Redistribution and use in source and binary forms, with or without
 * modification, are permitted provided that the following conditions are met:
 *
 *     * Redistributions of source code must retain the above copyright
 *       notice, this list of conditions and the following disclaimer.
 *     * Redistributions in binary form must reproduce the above copyright
 *       notice, this list of conditions and the following disclaimer in the
 *       documentation and/or other materials provided with the distribution.
 *     * Neither the name of the Willow Garage, Inc. nor the names of its
 *       contributors may be used to endorse or promote products derived from
 *       this software without specific prior written permission.
 *
 * THIS SOFTWARE IS PROVIDED BY THE COPYRIGHT HOLDERS AND CONTRIBUTORS "AS IS"
 * AND ANY EXPRESS OR IMPLIED WARRANTIES, INCLUDING, BUT NOT LIMITED TO, THE
 * IMPLIED WARRANTIES OF MERCHANTABILITY AND FITNESS FOR A PARTICULAR PURPOSE
 * ARE DISCLAIMED. IN NO EVENT SHALL THE COPYRIGHT OWNER OR CONTRIBUTORS BE
 * LIABLE FOR ANY DIRECT, INDIRECT, INCIDENTAL, SPECIAL, EXEMPLARY, OR
 * CONSEQUENTIAL DAMAGES (INCLUDING, BUT NOT LIMITED TO, PROCUREMENT OF
 * SUBSTITUTE GOODS OR SERVICES; LOSS OF USE, DATA, OR PROFITS; OR BUSINESS
 * INTERRUPTION) HOWEVER CAUSED AND ON ANY THEORY OF LIABILITY, WHETHER IN
 * CONTRACT, STRICT LIABILITY, OR TORT (INCLUDING NEGLIGENCE OR OTHERWISE)
 * ARISING IN ANY WAY OUT OF THE USE OF THIS SOFTWARE, EVEN IF ADVISED OF THE
 * POSSIBILITY OF SUCH DAMAGE.
 */

/*
 * Author: Chad Rockey, Mike O'Driscoll
 */

#include <urg_node/urg_c_wrapper.hpp>

#include <chrono>
#include <cinttypes>
#include <limits>
#include <memory>
#include <string>
#include <vector>

#include "boost/crc.hpp"

namespace urg_node
{

URGCWrapper::URGCWrapper(
  const EthernetConnection & connection, bool & using_intensity,
  bool & using_multiecho, const rclcpp::Logger & logger,
  bool disable_linger)
: ip_address_(connection.ip_address),
  ip_port_(connection.ip_port),
  serial_port_(""),
  serial_baud_(0),
  use_intensity_(using_intensity),
  use_multiecho_(using_multiecho),
  system_latency_(std::chrono::seconds(0)),
  user_latency_(std::chrono::seconds(0)),
  logger_(logger),
  disable_linger_(disable_linger)
{
  (void) adj_alpha_;

  long baudrate_or_port = (long)ip_port_;  // NOLINT
  const char * device = ip_address_.c_str();

  int result = urg_open(&urg_, URG_ETHERNET, device, baudrate_or_port);
  if (result < 0) {
    std::stringstream ss;
    ss << "Could not open network Hokuyo:\n";
    ss << ip_address_ << ":" << ip_port_ << "\n";
    ss << urg_error(&urg_);
    throw std::runtime_error(ss.str());
  }

  initialize(using_intensity, using_multiecho);
}

URGCWrapper::URGCWrapper(
  const SerialConnection & connection,
  bool & using_intensity, bool & using_multiecho, const rclcpp::Logger & logger)
: ip_address_(""),
  ip_port_(0),
  serial_port_(connection.serial_port),
  serial_baud_(connection.serial_baud),
  use_intensity_(using_intensity),
  use_multiecho_(using_multiecho),
  system_latency_(std::chrono::seconds(0)),
  user_latency_(std::chrono::seconds(0)),
  logger_(logger)
{
  (void) adj_alpha_;

  long baudrate_or_port = (long)serial_baud_;  // NOLINT
  const char * device = serial_port_.c_str();

  int result = urg_open(&urg_, URG_SERIAL, device, baudrate_or_port);
  if (result < 0) {
    std::stringstream ss;
    ss << "Could not open serial Hokuyo:\n";
    ss << serial_port_ << " @ " << serial_baud_ << "\n";
    ss << urg_error(&urg_);
    stop();
    urg_close(&urg_);
    throw std::runtime_error(ss.str());
  }

  initialize(using_intensity, using_multiecho);
}

void URGCWrapper::initialize(bool & using_intensity, bool & using_multiecho)
{
  int urg_data_size = urg_max_data_size(&urg_);
  // urg_max_data_size can return a negative, error code value.
  // Resizing based on this value will fail.
  if (urg_data_size < 0) {
    // This error can be caused by a URG-04LX in SCIP 1.1 mode, so we try to set SCIP 2.0 mode.
    if (setToSCIP2() && urg_max_data_size(&urg_) >= 0) {
      // If setting SCIP 2.0 was successful, we set urg_data_size to the correct value.
      urg_data_size = urg_max_data_size(&urg_);
    } else {
      urg_.last_errno = urg_data_size;
      std::stringstream ss;
      ss << "Could not initialize Hokuyo:\n";
      ss << urg_error(&urg_);
      stop();
      urg_close(&urg_);
      throw std::runtime_error(ss.str());
    }
  }
  // Ocassionally urg_max_data_size returns a string pointer,
  // make sure we don't allocate too much space,
  // the current known max is 1440 steps
  if (urg_data_size > 5000) {
    urg_data_size = 5000;
  }
  data_.resize(urg_data_size * URG_MAX_ECHO);
  intensity_.resize(urg_data_size * URG_MAX_ECHO);

  started_ = false;
  frame_id_ = "";
  first_step_ = 0;
  last_step_ = 0;
  cluster_ = 1;
  skip_ = 0;

  hardware_clock_ = 0.0;
  last_hardware_time_stamp_ = 0;
  hardware_clock_adj_ = 0.0;
  adj_count_ = 0;

  if (using_intensity) {
    // try to init intensity mode
    while (rclcpp::ok()) {
      RCLCPP_INFO(logger_, "Trying to init intensity mode");
      if (isIntensitySupported()) {
        RCLCPP_INFO(logger_, "Intensity mode init success");
        using_intensity = true;
        break;
      }
    }
  }

  if (using_multiecho) {
    using_multiecho = isMultiEchoSupported();
  }

  use_intensity_ = using_intensity;
  use_multiecho_ = using_multiecho;

  measurement_type_ = URG_DISTANCE;
  if (use_intensity_ && use_multiecho_) {
    measurement_type_ = URG_MULTIECHO_INTENSITY;
  } else if (use_intensity_) {
    measurement_type_ = URG_DISTANCE_INTENSITY;
  } else if (use_multiecho_) {
    measurement_type_ = URG_MULTIECHO;
  }
}

void URGCWrapper::start()
{
  if (!started_) {
    int result = urg_start_measurement(&urg_, measurement_type_, 0, skip_);
    if (result < 0) {
      std::stringstream ss;
      ss << "Could not start Hokuyo measurement:\n";
      if (use_intensity_) {
        ss << "With Intensity" << "\n";
      }
      if (use_multiecho_) {
        ss << "With MultiEcho" << "\n";
      }
      ss << urg_error(&urg_);
      throw std::runtime_error(ss.str());
    }
  }
  started_ = true;
}

void URGCWrapper::stop()
{
  urg_stop_measurement(&urg_);
  started_ = false;
}

URGCWrapper::~URGCWrapper()
{
<<<<<<< HEAD
  // stop();
  if (disable_linger_) {
    // Disable SO_LINGER option
    struct linger linger_opt;
    linger_opt.l_onoff = 1;  // Disable SO_LINGER
    linger_opt.l_linger = 0;  // Not used when l_onoff is 0

    if (setsockopt(
        urg_.connection.tcpclient.sock_desc, SOL_SOCKET, SO_LINGER, &linger_opt,
        sizeof(linger_opt)) == -1)
    {
      RCLCPP_ERROR(logger_, "Could not set SO_LINGER off on socket: %s", strerror(errno));
    } else {
      RCLCPP_INFO(logger_, "Disabled SO_LINGER");
    }
  }
  // urg_close(&urg_);
  close(urg_.connection.tcpclient.sock_desc);
=======
  // TODO(richardw347): This is a bit exterme to always ensure the
  // socket is closed on destruction. However this is necessary
  // at the moment to ensure the sensor can alawys be restarted
  // stop();
  // urg_close(&urg_);
  RCLCPP_INFO(logger_, "URGCWrapper destructor called, closing socket");
  int sock = urg_.connection.tcpclient.sock_desc;
  if (sock != -1) {
    close(sock);
  }
>>>>>>> 19cea2a7
}

bool URGCWrapper::grabScan(sensor_msgs::msg::LaserScan & msg)
{
  msg.header.frame_id = frame_id_;
  msg.angle_min = getAngleMin();
  msg.angle_max = getAngleMax();
  msg.angle_increment = getAngleIncrement();
  msg.scan_time = getScanPeriod();
  msg.time_increment = getTimeIncrement();
  msg.range_min = getRangeMin();
  msg.range_max = getRangeMax();

  // Grab scan
  int num_beams = 0;
  long time_stamp = 0;  // NOLINT
  unsigned long long system_time_stamp = 0;  // NOLINT

  if (use_intensity_) {
    num_beams = urg_get_distance_intensity(
      &urg_, &data_[0], &intensity_[0], &time_stamp,
      &system_time_stamp);
  } else {
    num_beams = urg_get_distance(&urg_, &data_[0], &time_stamp, &system_time_stamp);
  }
  if (num_beams <= 0) {
    return false;
  }

  // Fill scan
  builtin_interfaces::msg::Time stampTime = rclcpp::Time(static_cast<int64_t>(system_time_stamp)) +
    system_latency_ + user_latency_ + getAngularTimeOffset();
  msg.header.stamp = stampTime;
  msg.ranges.resize(num_beams);

  if (use_intensity_) {
    msg.intensities.resize(num_beams);
  }

  for (int i = 0; i < num_beams; i++) {
    if (data_[(i) + 0] != 0) {
      msg.ranges[i] = static_cast<float>(data_[i]) / 1000.0;
      if (use_intensity_) {
        msg.intensities[i] = intensity_[i];
      }
    } else {
      msg.ranges[i] = std::numeric_limits<float>::quiet_NaN();
      continue;
    }
  }
  return true;
}

bool URGCWrapper::grabScan(sensor_msgs::msg::MultiEchoLaserScan & msg)
{
  msg.header.frame_id = frame_id_;
  msg.angle_min = getAngleMin();
  msg.angle_max = getAngleMax();
  msg.angle_increment = getAngleIncrement();
  msg.scan_time = getScanPeriod();
  msg.time_increment = getTimeIncrement();
  msg.range_min = getRangeMin();
  msg.range_max = getRangeMax();

  // Grab scan
  int num_beams = 0;
  long time_stamp = 0;  // NOLINT
  unsigned long long system_time_stamp;  // NOLINT

  if (use_intensity_) {
    num_beams = urg_get_multiecho_intensity(
      &urg_, &data_[0], &intensity_[0], &time_stamp,
      &system_time_stamp);
  } else {
    num_beams = urg_get_multiecho(&urg_, &data_[0], &time_stamp, &system_time_stamp);
  }
  if (num_beams <= 0) {
    return false;
  }

  // Fill scan
  // (uses vector.reserve wherever possible to avoid initalization and unecessary memory expansion)
  builtin_interfaces::msg::Time stampTime = rclcpp::Time(system_time_stamp) + system_latency_ +
    user_latency_ + getAngularTimeOffset();
  msg.header.stamp = stampTime;

  msg.ranges.reserve(num_beams);
  if (use_intensity_) {
    msg.intensities.reserve(num_beams);
  }

  for (int i = 0u; i < num_beams; i++) {
    sensor_msgs::msg::LaserEcho range_echo;
    range_echo.echoes.reserve(URG_MAX_ECHO);
    sensor_msgs::msg::LaserEcho intensity_echo;
    if (use_intensity_) {
      intensity_echo.echoes.reserve(URG_MAX_ECHO);
    }
    for (size_t j = 0; j < URG_MAX_ECHO; j++) {
      if (data_[(URG_MAX_ECHO * i) + j] != 0) {
        range_echo.echoes.push_back(static_cast<float>(data_[(URG_MAX_ECHO * i) + j]) / 1000.0f);
        if (use_intensity_) {
          intensity_echo.echoes.push_back(intensity_[(URG_MAX_ECHO * i) + j]);
        }
      } else {
        break;
      }
    }
    msg.ranges.push_back(range_echo);
    if (use_intensity_) {
      msg.intensities.push_back(intensity_echo);
    }
  }

  return true;
}

bool URGCWrapper::getXR00Status(URGStatus & status)
{
  // Construct and write XR00 command.
  std::string str_cmd;
  str_cmd += 0x02;                 // STX
  str_cmd.append("000EXR009AD0");  // XR00 cmd with length and checksum.
  str_cmd += 0x03;                 // ETX

  // Get the response
  std::string response = sendCommand(str_cmd, false, XR00_PACKET_SIZE);

  if (response.empty() || response.size() < XR00_PACKET_SIZE) {
    RCLCPP_WARN(
      logger_, "Invalid response from XR00 expected size: %lu actual: %lu", XR00_PACKET_SIZE,
      response.size());
    return false;
  }

  RCLCPP_DEBUG(logger_, "Full response: %s", response.c_str());

  // Strip STX and ETX before calculating the CRC.
  response.erase(0, 1);
  response.erase(response.size() - 1, 1);

  // Get the CRC, it's the last 4 chars.
  std::stringstream ss;
  ss << response.substr(response.size() - 4, 4);
  uint16_t crc;
  ss >> std::hex >> crc;

  // Remove the CRC from the check.
  std::string msg = response.substr(0, response.size() - 4);
  // Check the checksum.
  uint16_t checksum_result = checkCRC(msg.data(), msg.size());

  if (checksum_result != crc) {
    RCLCPP_WARN(logger_, "Received bad frame, incorrect checksum");
    return false;
  }

  // Debug output reponse up to scan data.
  RCLCPP_DEBUG(logger_, "Response: %s", response.substr(0, 41).c_str());
  // Decode the result if crc checks out.
  // Grab the status
  ss.clear();
  RCLCPP_DEBUG(logger_, "Status: %s", response.substr(8, 2).c_str());
  ss << response.substr(8, 2);  // Status is 8th position 2 chars.
  ss >> std::hex >> status.status;

  if (status.status != 0) {
    RCLCPP_WARN(logger_, "Received bad status");
    return false;
  }

  // Grab the operating mode
  ss.clear();
  RCLCPP_DEBUG(logger_, "Operating mode: %s", response.substr(10, 1).c_str());
  ss << response.substr(10, 1);
  ss >> std::hex >> status.operating_mode;

  // Grab the area number
  ss.clear();
  ss << response.substr(11, 2);
  RCLCPP_DEBUG(logger_, "Area Number: %s", response.substr(11, 2).c_str());
  ss >> std::hex >> status.area_number;
  // Per documentation add 1 to offset area number
  status.area_number++;

  // Grab the Error Status
  ss.clear();
  ss << response.substr(13, 1);
  RCLCPP_DEBUG(logger_, "Error status: %s", response.substr(13, 1).c_str());
  ss >> std::hex >> status.error_status;


  // Grab the error code
  ss.clear();
  ss << response.substr(14, 2);
  RCLCPP_DEBUG(logger_, "Error code: %s", response.substr(14, 2).c_str());
  ss >> std::hex >> status.error_code;
  // Offset by 0x40 is non-zero as per documentation
  if (status.error_code != 0) {
    status.error_code += 0x40;
  }

  // Get the lockout status
  ss.clear();
  ss << response.substr(16, 1);
  RCLCPP_DEBUG(logger_, "Lockout: %s", response.substr(16, 1).c_str());
  ss >> std::hex >> status.lockout_status;

  // Get the contamination status
  ss.clear();
  ss << response.substr(60, 1);
  RCLCPP_DEBUG(logger_, "Contamination: %s", response.substr(60, 1).c_str());
  ss >> std::hex >> status.contamination_warning;

  return true;
}

bool URGCWrapper::getDL00Status(UrgDetectionReport & report)
{
  // Construct and write DL00 command.
  std::string str_cmd;
  str_cmd += 0x02;  // STX
  str_cmd.append("000EDL005BCB");  // DL00 cmd with length and checksum.
  str_cmd += 0x03;  // ETX

  // Get the response
  std::string response = sendCommand(str_cmd, true, DL00_PACKET_SIZE);

  if (response.empty() || response.size() < DL00_PACKET_SIZE) {
    RCLCPP_WARN(
      logger_, "Invalid response from DL00 expected size: %lu actual: %lu",
      DL00_PACKET_SIZE, response.size());
    return false;
  }

  RCLCPP_DEBUG(logger_, "Full response: %s", response.c_str());

  // Strip STX and ETX before calculating the CRC.
  response.erase(0, 1);
  response.erase(response.size() - 1, 1);

  // Get the CRC, it's the last 4 chars.
  std::stringstream ss;
  ss << response.substr(response.size() - 4, 4);
  uint16_t crc;
  ss >> std::hex >> crc;

  // Remove the CRC from the check.
  std::string msg = response.substr(0, response.size() - 4);
  // Check the checksum.
  uint16_t checksum_result = checkCRC(msg.data(), msg.size());

  if (checksum_result != crc) {
    RCLCPP_WARN(logger_, "Received bad frame, incorrect checksum");
    return false;
  }

  // Decode the result if crc checks out.
  // Grab the status
  uint16_t status = 0;
  ss.clear();
  RCLCPP_DEBUG(logger_, "Status: %s", response.substr(8, 2).c_str());
  ss << response.substr(8, 2);  // Status is 8th position 2 chars.
  ss >> std::hex >> status;

  if (status != 0) {
    RCLCPP_WARN(logger_, "Received bad status");
    return false;
  }

  std::vector<UrgDetectionReport> reports;
  msg = msg.substr(10);  // remove the header.
  // Process the message, there are 29 reports.
  // The 30th report is a circular buff marker of area with 0xFF
  // denoting the "last" report being the previous one.
  for (int i = 0; i < 30; i++) {
    uint16_t area = 0;
    uint16_t distance = 0;
    uint16_t step = 0;
    ss.clear();

    // Each msg is 64 chars long, offset which
    // report is being read in.
    uint16_t offset_pos = i * 64;
    ss << msg.substr(offset_pos, 2);  // Area is 2 chars long
    ss >> std::hex >> area;


    ss.clear();
    ss << msg.substr(offset_pos + 4, 4);  // Distance is offset 4 from beginning, 4 chars long.
    ss >> std::hex >> distance;

    ss.clear();
    ss << msg.substr(offset_pos + 8, 4);  // "Step" is offset 8 from beginning 4 chars long.
    ss >> std::hex >> step;
    RCLCPP_DEBUG(logger_, "%d Area: %d Distance: %d Step: %d", i, area, distance, step);

    UrgDetectionReport r;
    r.area = area;
    r.distance = distance;
    // From read value to angle of report is a value/8.
    r.angle = static_cast<float>(step) / 8.0;

    reports.push_back(r);
  }

  for (auto iter = reports.begin(); iter != reports.end(); ++iter) {
    // Check if value retrieved for area is FF.
    // if it is this is the last element lasers circular buffer.
    if (iter->area == 0xFF) {
      // Try and read the previous item.
      // if it's the beginning, then all reports
      // are empty.
      if (iter - 1 == reports.begin()) {
        RCLCPP_DEBUG(logger_, "All reports are empty, no detections available.");
        report.status = status;
        return false;
      }
      if (iter - 1 != reports.begin()) {
        report = *(iter - 1);
        report.area += 1;  // Final area is offset by 1.
        report.status = status;
        break;
      }
    }
  }

  return true;
}

bool URGCWrapper::setToSCIP2()
{
  if (urg_.connection.type == URG_ETHERNET) {
    return false;
  }

  char buffer[sizeof("SCIP2.0\n")];
  int n;

  do {
    n = serial_readline(&(urg_.connection.serial), buffer, sizeof(buffer), 1000);
  } while (n >= 0);

  serial_write(&(urg_.connection.serial), "SCIP2.0\n", sizeof(buffer));
  n = serial_readline(&(urg_.connection.serial), buffer, sizeof(buffer), 1000);

  // Check if switching was successful.
  if (n > 0 && strcmp(buffer, "SCIP2.0") == 0 &&
    urg_open(&urg_, URG_SERIAL, serial_port_.c_str(), (long)serial_baud_) >= 0)  // NOLINT
  {
    RCLCPP_DEBUG(logger_, "Set sensor to SCIP 2.0.");
    return true;
  }
  return false;
}

uint16_t URGCWrapper::checkCRC(const char * bytes, const uint32_t size)
{
  boost::crc_optimal<16, 0x1021, 0, 0, true, true> crc_kermit_type;
  crc_kermit_type.process_bytes(bytes, size);
  return crc_kermit_type.checksum();
}

std::string URGCWrapper::sendCommand(
  const std::string & cmd, bool stop_scan,
  const ssize_t & expected_packet_length)
{
  std::string result;
  bool restart = false;

  if (isStarted() && stop_scan) {
    restart = true;
    // Scan must stop before sending a command
    stop();
  }

  // Get the socket reference and send
  int sock = urg_.connection.tcpclient.sock_desc;

  struct timeval tv;
  tv.tv_sec = 1;
  setsockopt(sock, SOL_SOCKET, SO_RCVTIMEO, (const char *)&tv, sizeof(tv));

  write(sock, cmd.c_str(), cmd.size());

  // Create a buffer to store the data
  std::vector<char> buffer(expected_packet_length);

  ssize_t total_read_len = 0;
  ssize_t read_len = 0;

  while (total_read_len < expected_packet_length) {
    read_len = read(sock, buffer.data() + total_read_len, expected_packet_length - total_read_len);
    if (read_len < 0) {
      if (errno == EAGAIN || errno == EWOULDBLOCK) {
        // Handle timeout
        RCLCPP_ERROR(logger_, "Read socket timeout");
        result.clear();
        return result;
      } else {
        // Handle other errors
        RCLCPP_ERROR(logger_, "Read failed: Error Number %s", strerror(errno));
        result.clear();
        return result;
      }
    } else if (read_len == 0) {
      // Handle connection closed by the remote side
      RCLCPP_ERROR(logger_, "Connection closed by the remote side");
      result.clear();
      return result;
    }
    total_read_len += read_len;
  }

  // Convert the buffer to a string for further processing
  std::string received_data(buffer.data(), expected_packet_length);

  // Combine the read portions to return for processing.
  result += received_data;

  // Resume scan after sending.
  if (restart) {
    start();
  }

  return result;
}

bool URGCWrapper::isStarted() const
{
  return started_;
}

double URGCWrapper::getRangeMin() const
{
  long minr;  // NOLINT
  long maxr;  // NOLINT
  urg_distance_min_max(&urg_, &minr, &maxr);
  return static_cast<double>(minr) / 1000.0;
}

double URGCWrapper::getRangeMax() const
{
  long minr;  // NOLINT
  long maxr;  // NOLINT
  urg_distance_min_max(&urg_, &minr, &maxr);
  return static_cast<double>(maxr) / 1000.0;
}

double URGCWrapper::getAngleMin() const
{
  return urg_step2rad(&urg_, first_step_);
}

double URGCWrapper::getAngleMax() const
{
  return urg_step2rad(&urg_, last_step_);
}

double URGCWrapper::getAngleMinLimit() const
{
  int min_step;
  int max_step;
  urg_step_min_max(&urg_, &min_step, &max_step);
  return urg_step2rad(&urg_, min_step);
}

double URGCWrapper::getAngleMaxLimit() const
{
  int min_step;
  int max_step;
  urg_step_min_max(&urg_, &min_step, &max_step);
  return urg_step2rad(&urg_, max_step);
}

double URGCWrapper::getAngleIncrement() const
{
  double angle_min = getAngleMin();
  double angle_max = getAngleMax();
  return cluster_ * (angle_max - angle_min) / static_cast<double>(last_step_ - first_step_);
}

double URGCWrapper::getScanPeriod() const
{
  long scan_usec = urg_scan_usec(&urg_);  // NOLINT
  return 1.e-6 * static_cast<double>(scan_usec);
}

double URGCWrapper::getTimeIncrement() const
{
  int min_step;
  int max_step;
  urg_step_min_max(&urg_, &min_step, &max_step);
  double scan_period = getScanPeriod();
  double circle_fraction = (getAngleMaxLimit() - getAngleMinLimit()) / (2.0 * 3.141592);
  return cluster_ * circle_fraction * scan_period / static_cast<double>(max_step - min_step);
}


std::string URGCWrapper::getIPAddress() const
{
  return ip_address_;
}

int URGCWrapper::getIPPort() const
{
  return ip_port_;
}

std::string URGCWrapper::getSerialPort() const
{
  return serial_port_;
}

int URGCWrapper::getSerialBaud() const
{
  return serial_baud_;
}

std::string URGCWrapper::getVendorName()
{
  return std::string(urg_sensor_vendor(&urg_));
}

std::string URGCWrapper::getProductName()
{
  return std::string(urg_sensor_product_type(&urg_));
}

std::string URGCWrapper::getFirmwareVersion()
{
  return std::string(urg_sensor_firmware_version(&urg_));
}

std::string URGCWrapper::getFirmwareDate()
{
  return std::string(urg_sensor_firmware_date(&urg_));
}

std::string URGCWrapper::getProtocolVersion()
{
  return std::string(urg_sensor_protocol_version(&urg_));
}

std::string URGCWrapper::getDeviceID()
{
  return std::string(urg_sensor_serial_id(&urg_));
}

rclcpp::Duration URGCWrapper::getComputedLatency() const
{
  return system_latency_;
}

rclcpp::Duration URGCWrapper::getUserTimeOffset() const
{
  return user_latency_;
}

std::string URGCWrapper::getSensorStatus()
{
  return std::string(urg_sensor_status(&urg_));
}

std::string URGCWrapper::getSensorState()
{
  return std::string(urg_sensor_state(&urg_));
}

void URGCWrapper::setFrameId(const std::string & frame_id)
{
  frame_id_ = frame_id;
}

void URGCWrapper::setUserLatency(const double latency)
{
  user_latency_ = rclcpp::Duration(std::chrono::duration<double>(latency));
}

// Must be called before urg_start
bool URGCWrapper::setAngleLimitsAndCluster(double & angle_min, double & angle_max, int cluster)
{
  if (started_) {
    return false;  // Must not be streaming
  }

  // Set step limits
  first_step_ = urg_rad2step(&urg_, angle_min);
  last_step_ = urg_rad2step(&urg_, angle_max);
  cluster_ = cluster;

  // Make sure step limits are not the same
  if (first_step_ == last_step_) {
    // Make sure we're not at a limit
    int min_step;
    int max_step;
    urg_step_min_max(&urg_, &min_step, &max_step);
    if (first_step_ == min_step) {  // At beginning of range
      last_step_ = first_step_ + 1;
    } else {  // At end of range (or all other cases)
      first_step_ = last_step_ - 1;
    }
  }

  // Make sure angle_max is greater than angle_min (should check this after end limits)
  if (last_step_ < first_step_) {
    double temp = first_step_;
    first_step_ = last_step_;
    last_step_ = temp;
  }

  angle_min = urg_step2rad(&urg_, first_step_);
  angle_max = urg_step2rad(&urg_, last_step_);
  int result = urg_set_scanning_parameter(&urg_, first_step_, last_step_, cluster);
  if (result < 0) {
    return false;
  }
  return true;
}

void URGCWrapper::setSkip(int skip)
{
  skip_ = skip;
}

bool URGCWrapper::isIntensitySupported()
{
  if (started_) {
    return false;  // Must not be streaming
  }

  urg_start_measurement(&urg_, URG_DISTANCE_INTENSITY, 0, 0);
  int ret = urg_get_distance_intensity(&urg_, &data_[0], &intensity_[0], NULL, NULL);
  if (ret <= 0) {
    // make sure to stop measurement if returning false
    urg_stop_measurement(&urg_);
    return false;  // Failed to start measurement with intensity: must not support it
  }
  urg_stop_measurement(&urg_);
  return true;
}

bool URGCWrapper::isMultiEchoSupported()
{
  if (started_) {
    return false;  // Must not be streaming
  }

  urg_start_measurement(&urg_, URG_MULTIECHO, 0, 0);
  int ret = urg_get_multiecho(&urg_, &data_[0], NULL, NULL);
  if (ret <= 0) {
    return false;  // Failed to start measurement with multiecho: must not support it
  }
  urg_stop_measurement(&urg_);
  return true;
}

rclcpp::Duration URGCWrapper::getAngularTimeOffset() const
{
  // Adjust value for Hokuyo's timestamps
  // Hokuyo's timestamps start from the rear center of the device (at Pi according to ROS standards)
  double circle_fraction = 0.0;
  if (first_step_ == 0 && last_step_ == 0) {
    circle_fraction = (getAngleMinLimit() + 3.141592) / (2.0 * 3.141592);
  } else {
    circle_fraction = (getAngleMin() + 3.141592) / (2.0 * 3.141592);
  }
  return rclcpp::Duration(std::chrono::duration<double>(circle_fraction * getScanPeriod()));
}

rclcpp::Duration URGCWrapper::computeLatency(size_t num_measurements)
{
  system_latency_ = rclcpp::Duration(std::chrono::seconds(0));

  rclcpp::Duration start_offset = getNativeClockOffset(1);
  rclcpp::Duration previous_offset(std::chrono::seconds(0));

  std::vector<rclcpp::Duration> time_offsets;
  for (size_t i = 0; i < num_measurements; i++) {
    rclcpp::Duration scan_offset = getTimeStampOffset(1);
    rclcpp::Duration post_offset = getNativeClockOffset(1);
    rclcpp::Duration adjusted_scan_offset = scan_offset - start_offset;
    rclcpp::Duration adjusted_post_offset = post_offset - start_offset;
    rclcpp::Duration average_offset(
      std::chrono::duration<double>(
        adjusted_post_offset.nanoseconds() / 2.0 +
        previous_offset.nanoseconds() / 2.0));

    time_offsets.push_back(adjusted_scan_offset - average_offset);

    previous_offset = adjusted_post_offset;
  }

  // Get median value
  // Sort vector using nth_element (partially sorts up to the median index)
  std::nth_element(
    time_offsets.begin(),
    time_offsets.begin() + time_offsets.size() / 2, time_offsets.end());
  system_latency_ = time_offsets[time_offsets.size() / 2];
  // Angular time offset makes the output comparable to that of hokuyo_node
  return system_latency_ + getAngularTimeOffset();
}

rclcpp::Duration URGCWrapper::getNativeClockOffset(size_t num_measurements)
{
  if (started_) {
    std::stringstream ss;
    ss << "Cannot get native clock offset while started.";
    throw std::runtime_error(ss.str());
  }

  if (urg_start_time_stamp_mode(&urg_) < 0) {
    std::stringstream ss;
    ss << "Cannot start time stamp mode.";
    throw std::runtime_error(ss.str());
  }

  std::vector<rclcpp::Duration> time_offsets;
  for (size_t i = 0; i < num_measurements; i++) {
    rclcpp::Time request_time(std::chrono::duration_cast<std::chrono::nanoseconds>(
        std::chrono::system_clock::now().time_since_epoch()).count());
    double urg_ts = urg_time_stamp(&urg_);
    rclcpp::Time laser_time(1e6 * urg_ts);
    rclcpp::Time response_time(std::chrono::duration_cast<std::chrono::nanoseconds>(
        std::chrono::system_clock::now().time_since_epoch()).count());
    rclcpp::Time average_time(response_time.nanoseconds() / 2.0 + request_time.nanoseconds() / 2.0);
    time_offsets.push_back(laser_time - average_time);
  }

  if (urg_stop_time_stamp_mode(&urg_) < 0) {
    std::stringstream ss;
    ss << "Cannot stop time stamp mode.";
    throw std::runtime_error(ss.str());
  }

  // Return median value
  // Sort vector using nth_element (partially sorts up to the median index)
  std::nth_element(
    time_offsets.begin(),
    time_offsets.begin() + time_offsets.size() / 2, time_offsets.end());
  return time_offsets[time_offsets.size() / 2];
}

rclcpp::Duration URGCWrapper::getTimeStampOffset(size_t num_measurements)
{
  if (started_) {
    std::stringstream ss;
    ss << "Cannot get time stamp offset while started.";
    throw std::runtime_error(ss.str());
  }

  start();

  std::vector<rclcpp::Duration> time_offsets;
  for (size_t i = 0; i < num_measurements; i++) {
    long time_stamp;  // NOLINT
    unsigned long long system_time_stamp;  // NOLINT
    int ret = 0;

    if (measurement_type_ == URG_DISTANCE) {
      ret = urg_get_distance(&urg_, &data_[0], &time_stamp, &system_time_stamp);
    } else if (measurement_type_ == URG_DISTANCE_INTENSITY) {
      ret = urg_get_distance_intensity(
        &urg_, &data_[0], &intensity_[0], &time_stamp,
        &system_time_stamp);
    } else if (measurement_type_ == URG_MULTIECHO) {
      ret = urg_get_multiecho(&urg_, &data_[0], &time_stamp, &system_time_stamp);
    } else if (measurement_type_ == URG_MULTIECHO_INTENSITY) {
      ret = urg_get_multiecho_intensity(
        &urg_, &data_[0], &intensity_[0], &time_stamp,
        &system_time_stamp);
    }

    if (ret <= 0) {
      std::stringstream ss;
      ss << "Cannot get scan to measure time stamp offset.";
      throw std::runtime_error(ss.str());
    }

    rclcpp::Time laser_timestamp(1e6 * time_stamp);
    rclcpp::Time system_time(system_time_stamp);

    time_offsets.push_back(laser_timestamp - system_time);
  }

  stop();

  // Return median value
  // Sort vector using nth_element (partially sorts up to the median index)
  std::nth_element(
    time_offsets.begin(),
    time_offsets.begin() + time_offsets.size() / 2, time_offsets.end());
  return time_offsets[time_offsets.size() / 2];
}
}  // namespace urg_node<|MERGE_RESOLUTION|>--- conflicted
+++ resolved
@@ -207,7 +207,6 @@
 
 URGCWrapper::~URGCWrapper()
 {
-<<<<<<< HEAD
   // stop();
   if (disable_linger_) {
     // Disable SO_LINGER option
@@ -224,9 +223,6 @@
       RCLCPP_INFO(logger_, "Disabled SO_LINGER");
     }
   }
-  // urg_close(&urg_);
-  close(urg_.connection.tcpclient.sock_desc);
-=======
   // TODO(richardw347): This is a bit exterme to always ensure the
   // socket is closed on destruction. However this is necessary
   // at the moment to ensure the sensor can alawys be restarted
@@ -237,7 +233,6 @@
   if (sock != -1) {
     close(sock);
   }
->>>>>>> 19cea2a7
 }
 
 bool URGCWrapper::grabScan(sensor_msgs::msg::LaserScan & msg)
