--- conflicted
+++ resolved
@@ -75,12 +75,9 @@
   status_update_delay_(10.0),
   reconn_delay_(0.5),
   disable_linger_(false),
-<<<<<<< HEAD
-  ignore_checksum_(false)
-=======
+  ignore_checksum_(false),
   error_reset_period_(3.0),
   last_error_(0)
->>>>>>> e6d0b7c0
 {
   (void) synchronize_time_;
   initSetup();
@@ -115,13 +112,9 @@
   status_update_delay_ = declare_parameter<double>("status_update_delay", status_update_delay_);
   reconn_delay_ = declare_parameter<double>("reconnect_delay", reconn_delay_);
   disable_linger_ = declare_parameter<bool>("disable_linger", disable_linger_);
-<<<<<<< HEAD
   ignore_checksum_ = declare_parameter<bool>("ignore_checksum", ignore_checksum_);
-=======
   error_reset_period_ = declare_parameter<double>("error_reset_period", error_reset_period_);
-
   last_error_ = this->now();
->>>>>>> e6d0b7c0
 
   // Set up publishers and diagnostics updaters, we only need one
   if (publish_multiecho_) {
